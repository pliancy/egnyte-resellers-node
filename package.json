{
  "author": "Josh Stout <joshstout@gmail.com>",
  "config": {
    "commitizen": {
      "path": "./node_modules/cz-conventional-changelog"
    }
  },
  "dependencies": {
    "axios": "0.21.1",
    "cheerio": "^1.0.0-rc.10"
  },
  "description": "Library for managing things against the undocumented egnyte resellers API.",
  "devDependencies": {
    "@pliancy/eslint-config-ts": "0.0.5",
    "@pliancy/semantic-release-config-npm": "2.2.0",
    "@types/jest": "26.0.24",
    "@types/node": "14.18.63",
    "commitizen": "4.3.0",
    "cpy-cli": "^3.1.1",
    "cz-conventional-changelog": "3.3.0",
    "husky": "7.0.4",
    "jest": "27.5.1",
    "npm-run-all": "4.1.5",
    "pinst": "2.1.6",
    "rimraf": "3.0.2",
<<<<<<< HEAD
    "ts-jest": "27.1.5",
    "ts-node": "9.1.1",
    "typescript": "4.9.5"
=======
    "ts-jest": "27.0.3",
    "ts-node": "10.9.1",
    "typescript": "4.3.5"
>>>>>>> c612ccaf
  },
  "homepage": "https://github.com/pliancy/egnyte-resellers-node",
  "keywords": [
    "egnyte",
    "resellers",
    "msp"
  ],
  "license": "MIT",
  "main": "index.js",
  "name": "egnyte-resellers",
  "repository": {
    "type": "git",
    "url": "https://github.com/pliancy/egnyte-resellers-node"
  },
  "scripts": {
    "build": "run-s -l clean test tsc copy",
    "build:check": "tsc --noEmit",
    "clean": "rimraf coverage dist tmp",
    "copy": "pinst --disable && cpy package.json dist && cpy README.md dist && pinst --enable",
    "lint": "eslint \"src/**/*.ts\" --fix",
    "postinstall": "husky install",
    "qa": "run-s -l lint test clean build:check",
    "semantic-release": "semantic-release",
    "test": "jest",
    "tsc": "tsc -p tsconfig.build.json"
  },
  "types": "index.d.ts",
  "version": "1.4.0",
  "volta": {
    "node": "14.21.3",
    "yarn": "1.22.21"
  }
}<|MERGE_RESOLUTION|>--- conflicted
+++ resolved
@@ -23,15 +23,9 @@
     "npm-run-all": "4.1.5",
     "pinst": "2.1.6",
     "rimraf": "3.0.2",
-<<<<<<< HEAD
     "ts-jest": "27.1.5",
-    "ts-node": "9.1.1",
+    "ts-node": "10.9.1",
     "typescript": "4.9.5"
-=======
-    "ts-jest": "27.0.3",
-    "ts-node": "10.9.1",
-    "typescript": "4.3.5"
->>>>>>> c612ccaf
   },
   "homepage": "https://github.com/pliancy/egnyte-resellers-node",
   "keywords": [
