{
  "author": "Josh Stout <joshstout@gmail.com>",
  "config": {
    "commitizen": {
      "path": "./node_modules/cz-conventional-changelog"
    }
  },
  "dependencies": {
    "axios": "1.6.2",
    "cheerio": "1.0.0-rc.12",
    "http-cookie-agent": "^5.0.4",
    "tough-cookie": "^4.1.3"
  },
  "description": "Library for managing things against the undocumented egnyte resellers API.",
  "devDependencies": {
    "@pliancy/eslint-config-ts": "1.1.0",
    "@pliancy/semantic-release-config-npm": "2.2.0",
    "@types/jest": "26.0.24",
<<<<<<< HEAD
    "@types/node": "14.18.63",
    "@types/tough-cookie": "^4.0.5",
    "commitizen": "4.3.0",
    "cpy-cli": "^3.1.1",
=======
    "@types/node": "14.17.5",
    "commitizen": "4.2.4",
    "cpy-cli": "^5.0.0",
>>>>>>> 5a0a3e92
    "cz-conventional-changelog": "3.3.0",
    "husky": "7.0.4",
    "jest": "27.5.1",
    "npm-run-all": "4.1.5",
    "pinst": "2.1.6",
    "rimraf": "3.0.2",
    "ts-jest": "27.1.5",
    "ts-node": "10.9.1",
    "typescript": "4.9.5"
  },
  "homepage": "https://github.com/pliancy/egnyte-resellers-node",
  "keywords": [
    "egnyte",
    "resellers",
    "msp"
  ],
  "license": "MIT",
  "main": "index.js",
  "name": "egnyte-resellers",
  "repository": {
    "type": "git",
    "url": "https://github.com/pliancy/egnyte-resellers-node"
  },
  "scripts": {
    "build": "run-s -l clean test tsc copy",
    "build:check": "tsc --noEmit",
    "clean": "rimraf coverage dist tmp",
    "copy": "pinst --disable && cpy package.json dist && cpy README.md dist && pinst --enable",
    "lint": "eslint \"src/**/*.ts\" --fix",
    "postinstall": "husky install",
    "qa": "run-s -l lint test clean build:check",
    "semantic-release": "semantic-release",
    "test": "jest",
    "tsc": "tsc -p tsconfig.build.json"
  },
  "types": "index.d.ts",
  "version": "1.4.0",
  "volta": {
    "node": "20.9.0",
    "yarn": "1.22.21"
  }
}<|MERGE_RESOLUTION|>--- conflicted
+++ resolved
@@ -16,16 +16,10 @@
     "@pliancy/eslint-config-ts": "1.1.0",
     "@pliancy/semantic-release-config-npm": "2.2.0",
     "@types/jest": "26.0.24",
-<<<<<<< HEAD
     "@types/node": "14.18.63",
     "@types/tough-cookie": "^4.0.5",
     "commitizen": "4.3.0",
-    "cpy-cli": "^3.1.1",
-=======
-    "@types/node": "14.17.5",
-    "commitizen": "4.2.4",
     "cpy-cli": "^5.0.0",
->>>>>>> 5a0a3e92
     "cz-conventional-changelog": "3.3.0",
     "husky": "7.0.4",
     "jest": "27.5.1",
