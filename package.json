{
  "name": "egnyte-resellers",
<<<<<<< HEAD
  "version": "1.0.10",
=======
  "version": "1.1.0",
>>>>>>> e77aa63c
  "description": "Library for managing things against the undocumented egnyte resellers API.",
  "homepage": "https://github.com/zenion/egnyte-resellers-node",
  "main": "./lib/index.js",
  "types": "./lib/index.d.ts",
  "scripts": {
    "clean": "rimraf ./lib ./docs",
    "lint": "tslint --project .",
    "test": "npm run lint && jest",
    "docs": "rimraf ./docs && typedoc src/index.ts --entrypoint \"index\" --out docs --mode modules --module commonjs --target es6 --excludePrivate && touch ./docs/.nojekyll && gh-pages -d docs -t",
    "build": "npm run clean && npm run test && tsc",
    "prepublish": "npm run build",
    "precommit": "lint-staged"
  },
  "lint-staged": {
    "{src,test}/**/*.ts": [
      "tslint --fix",
      "git add"
    ]
  },
  "keywords": [
    "egnyte",
    "resellers",
    "msp"
  ],
  "author": "Josh Stout <joshstout@gmail.com>",
  "license": "MIT",
  "repository": {
    "type": "git",
    "url": "https://github.com/zenion/egnyte-resellers-node"
  },
  "dependencies": {
    "got": "^8.3.2"
  },
  "devDependencies": {
    "@types/got": "^8.3.5",
    "@types/jest": "^23.3.12",
    "@types/node": "^10.12.18",
    "gh-pages": "^1.2.0",
    "husky": "^0.14.3",
    "jest": "^23.6.0",
    "lint-staged": "^7.3.0",
    "rimraf": "^2.6.3",
    "ts-jest": "^22.4.6",
    "ts-node": "^6.2.0",
    "tslint": "^5.12.1",
    "tslint-config-standard": "^7.1.0",
    "typedoc": "^0.11.1",
    "typescript": "^2.9.2"
  }
}<|MERGE_RESOLUTION|>--- conflicted
+++ resolved
@@ -1,10 +1,6 @@
 {
   "name": "egnyte-resellers",
-<<<<<<< HEAD
-  "version": "1.0.10",
-=======
-  "version": "1.1.0",
->>>>>>> e77aa63c
+  "version": "1.1.1",
   "description": "Library for managing things against the undocumented egnyte resellers API.",
   "homepage": "https://github.com/zenion/egnyte-resellers-node",
   "main": "./lib/index.js",
